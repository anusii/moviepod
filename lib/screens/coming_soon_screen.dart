/// Screen displaying upcoming movies and their release dates.
///
// Time-stamp: <Thursday 2025-04-10 11:47:48 +1000 Graham Williams>
///
/// Copyright (C) 2025, Software Innovation Institute, ANU.
///
/// Licensed under the GNU General Public License, Version 3 (the "License").
///
/// License: https://www.gnu.org/licenses/gpl-3.0.en.html.
//
// This program is free software: you can redistribute it and/or modify it under
// the terms of the GNU General Public License as published by the Free Software
// Foundation, either version 3 of the License, or (at your option) any later
// version.
//
// This program is distributed in the hope that it will be useful, but WITHOUT
// ANY WARRANTY; without even the implied warranty of MERCHANTABILITY or FITNESS
// FOR A PARTICULAR PURPOSE.  See the GNU General Public License for more
// details.
//
// You should have received a copy of the GNU General Public License along with
// this program.  If not, see <https://www.gnu.org/licenses/>.
///
/// Authors: Kevin Wang

import 'package:flutter/material.dart';
import 'package:cached_network_image/cached_network_image.dart';
import '../models/movie.dart';
import '../services/movie_service.dart';
import '../services/favorites_service.dart';
import '../utils/date_format_util.dart';
import 'movie_details_screen.dart';

// A screen that displays upcoming movies and their release dates.

class ComingSoonScreen extends StatefulWidget {
  // Service for managing favorite movies.

  final FavoritesService favoritesService;
  final MovieService movieService;

<<<<<<< HEAD
  /// Creates a new [ComingSoonScreen] widget.
  const ComingSoonScreen({
    super.key,
    required this.favoritesService,
    required this.movieService,
  });
=======
  // Creates a new [ComingSoonScreen] widget.

  const ComingSoonScreen({super.key, required this.favoritesService});
>>>>>>> 9521f9de

  @override
  State<ComingSoonScreen> createState() => _ComingSoonScreenState();
}

// State class for the coming soon screen.

class _ComingSoonScreenState extends State<ComingSoonScreen> {
<<<<<<< HEAD
  /// Loading state indicator.
=======
  // Service for fetching movie data.

  final MovieService _movieService = MovieService();

  // Loading state indicator.

>>>>>>> 9521f9de
  bool _isLoading = false;

  // Error message if any.

  String? _error;

  // List of upcoming movies.

  List<Movie> _upcomingMovies = [];

  @override
  void initState() {
    super.initState();
    _loadUpcomingMovies();
  }

  // Loads the list of upcoming movies.

  Future<void> _loadUpcomingMovies() async {
    setState(() {
      _isLoading = true;
      _error = null;
    });

    try {
      final movies = await widget.movieService.getUpcomingMovies();
      setState(() {
        _upcomingMovies = movies;
        _isLoading = false;
      });
    } catch (e) {
      setState(() {
        _error = e.toString();
        _isLoading = false;
      });
    }
  }

  @override
  Widget build(BuildContext context) {
    return Scaffold(
      backgroundColor: Colors.black,
      appBar: AppBar(
        backgroundColor: Colors.black,
        title: const Text('Coming Soon', style: TextStyle(color: Colors.white)),
      ),
      body:
          _isLoading
              ? const Center(child: CircularProgressIndicator())
              : _error != null
              ? Center(child: Text(_error!))
              : ListView.builder(
                itemCount: _upcomingMovies.length,
                itemBuilder: (context, index) {
                  final movie = _upcomingMovies[index];
                  return ListTile(
                    leading: ClipRRect(
                      borderRadius: BorderRadius.circular(4),
                      child: CachedNetworkImage(
                        imageUrl: movie.posterUrl,
                        width: 50,
                        height: 75,
                        fit: BoxFit.cover,
                        placeholder:
                            (context, url) => const Center(
                              child: CircularProgressIndicator(),
                            ),
                        errorWidget:
                            (context, url, error) => const Icon(Icons.error),
                      ),
                    ),
                    title: Text(
                      movie.title,
                      style: const TextStyle(color: Colors.white),
                    ),
                    subtitle: Text(
                      'Release Date: ${DateFormatUtil.formatNumeric(movie.releaseDate)}',
                      style: const TextStyle(color: Colors.grey),
                    ),
                    onTap: () {
                      Navigator.push(
                        context,
                        MaterialPageRoute(
                          builder:
                              (context) => MovieDetailsScreen(
                                movie: movie,
                                favoritesService: widget.favoritesService,
                              ),
                        ),
                      );
                    },
                  );
                },
              ),
    );
  }
}<|MERGE_RESOLUTION|>--- conflicted
+++ resolved
@@ -39,18 +39,9 @@
   final FavoritesService favoritesService;
   final MovieService movieService;
 
-<<<<<<< HEAD
-  /// Creates a new [ComingSoonScreen] widget.
-  const ComingSoonScreen({
-    super.key,
-    required this.favoritesService,
-    required this.movieService,
-  });
-=======
   // Creates a new [ComingSoonScreen] widget.
 
   const ComingSoonScreen({super.key, required this.favoritesService});
->>>>>>> 9521f9de
 
   @override
   State<ComingSoonScreen> createState() => _ComingSoonScreenState();
@@ -59,16 +50,12 @@
 // State class for the coming soon screen.
 
 class _ComingSoonScreenState extends State<ComingSoonScreen> {
-<<<<<<< HEAD
-  /// Loading state indicator.
-=======
   // Service for fetching movie data.
 
   final MovieService _movieService = MovieService();
 
   // Loading state indicator.
 
->>>>>>> 9521f9de
   bool _isLoading = false;
 
   // Error message if any.
