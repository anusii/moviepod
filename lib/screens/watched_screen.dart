/// Screen for managing the user's list of watched movies.
///
// Time-stamp: <Thursday 2025-04-10 11:47:48 +1000 Graham Williams>
///
/// Copyright (C) 2025, Software Innovation Institute, ANU.
///
/// Licensed under the GNU General Public License, Version 3 (the "License").
///
/// License: https://www.gnu.org/licenses/gpl-3.0.en.html.
//
// This program is free software: you can redistribute it and/or modify it under
// the terms of the GNU General Public License as published by the Free Software
// Foundation, either version 3 of the License, or (at your option) any later
// version.
//
// This program is distributed in the hope that it will be useful, but WITHOUT
// ANY WARRANTY; without even the implied warranty of MERCHANTABILITY or FITNESS
// FOR A PARTICULAR PURPOSE.  See the GNU General Public License for more
// details.
//
// You should have received a copy of the GNU General Public License along with
// this program.  If not, see <https://www.gnu.org/licenses/>.
///
/// Authors: Kevin Wang

library;

import 'package:flutter/material.dart';

import 'package:cached_network_image/cached_network_image.dart';
<<<<<<< HEAD

import 'package:moviestar/models/movie.dart';
import 'package:moviestar/screens/movie_details_screen.dart';
import 'package:moviestar/services/favorites_service.dart';
=======
import '../models/movie.dart';
import '../services/favorites_service.dart';
import '../widgets/sort_controls.dart';
import '../utils/movie_sort_util.dart';
import 'movie_details_screen.dart';
>>>>>>> 151fb0af

/// A screen that displays the user's list of watched movies.

class WatchedScreen extends StatefulWidget {
  /// Service for managing favorite movies.

  final FavoritesService favoritesService;

  /// Creates a new [WatchedScreen] widget.

  const WatchedScreen({super.key, required this.favoritesService});

  @override
  State<WatchedScreen> createState() => _WatchedScreenState();
}

/// State class for the watched screen.

class _WatchedScreenState extends State<WatchedScreen> {
  /// Currently selected sort criteria.
  MovieSortCriteria _sortCriteria = MovieSortCriteria.nameAsc;

  @override
  Widget build(BuildContext context) {
    return Scaffold(
      backgroundColor: Colors.black,
      appBar: AppBar(
        backgroundColor: Colors.black,
        title: const Text('Watched', style: TextStyle(color: Colors.white)),
      ),
      body: Column(
        children: [
          SortControls(
            selectedCriteria: _sortCriteria,
            onSortChanged: (criteria) {
              setState(() {
                _sortCriteria = criteria;
              });
            },
          ),
          Expanded(
            child: StreamBuilder<List<Movie>>(
              stream: widget.favoritesService.watchedMovies,
              builder: (context, snapshot) {
                if (snapshot.hasError) {
                  return Center(
                    child: Text(
                      'Error: ${snapshot.error}',
                      style: const TextStyle(color: Colors.red),
                    ),
                  );
                }

                if (!snapshot.hasData) {
                  return const Center(child: CircularProgressIndicator());
                }

                final movies = sortMovies(snapshot.data!, _sortCriteria);

<<<<<<< HEAD
          return ListView.builder(
            itemCount: movies.length,
            itemBuilder: (context, index) {
              final movie = movies[index];
              return ListTile(
                leading: ClipRRect(
                  borderRadius: BorderRadius.circular(4),
                  child: CachedNetworkImage(
                    imageUrl: movie.posterUrl,
                    width: 50,
                    height: 75,
                    fit: BoxFit.cover,
                    placeholder:
                        (context, url) =>
                            const Center(child: CircularProgressIndicator()),
                    errorWidget:
                        (context, url, error) => const Icon(Icons.error),
                  ),
                ),
                title: Text(
                  movie.title,
                  style: const TextStyle(color: Colors.white),
                ),
                subtitle: Text(
                  '⭐ ${movie.voteAverage.toStringAsFixed(1)}',
                  style: const TextStyle(color: Colors.grey),
                ),
                trailing: IconButton(
                  icon: const Icon(
                    Icons.remove_circle_outline,
                    color: Colors.red,
                  ),
                  onPressed: () {
                    widget.favoritesService.removeFromWatched(movie);
                  },
                ),
                onTap: () {
                  Navigator.push(
                    context,
                    MaterialPageRoute(
                      builder:
                          (context) => MovieDetailsScreen(
                            movie: movie,
                            favoritesService: widget.favoritesService,
                          ),
=======
                if (movies.isEmpty) {
                  return const Center(
                    child: Text(
                      'Your watched list is empty',
                      style: TextStyle(color: Colors.grey),
>>>>>>> 151fb0af
                    ),
                  );
                }

                return ListView.builder(
                  itemCount: movies.length,
                  itemBuilder: (context, index) {
                    final movie = movies[index];
                    return ListTile(
                      leading: ClipRRect(
                        borderRadius: BorderRadius.circular(4),
                        child: CachedNetworkImage(
                          imageUrl: movie.posterUrl,
                          width: 50,
                          height: 75,
                          fit: BoxFit.cover,
                          placeholder:
                              (context, url) => const Center(
                                child: CircularProgressIndicator(),
                              ),
                          errorWidget:
                              (context, url, error) => const Icon(Icons.error),
                        ),
                      ),
                      title: Text(
                        movie.title,
                        style: const TextStyle(color: Colors.white),
                      ),
                      subtitle: Text(
                        '⭐ ${movie.voteAverage.toStringAsFixed(1)}',
                        style: const TextStyle(color: Colors.grey),
                      ),
                      trailing: IconButton(
                        icon: const Icon(
                          Icons.remove_circle_outline,
                          color: Colors.red,
                        ),
                        onPressed: () {
                          widget.favoritesService.removeFromWatched(movie);
                        },
                      ),
                      onTap: () {
                        Navigator.push(
                          context,
                          MaterialPageRoute(
                            builder:
                                (context) => MovieDetailsScreen(
                                  movie: movie,
                                  favoritesService: widget.favoritesService,
                                ),
                          ),
                        );
                      },
                    );
                  },
                );
              },
            ),
          ),
        ],
      ),
    );
  }
}<|MERGE_RESOLUTION|>--- conflicted
+++ resolved
@@ -28,18 +28,11 @@
 import 'package:flutter/material.dart';
 
 import 'package:cached_network_image/cached_network_image.dart';
-<<<<<<< HEAD
-
-import 'package:moviestar/models/movie.dart';
-import 'package:moviestar/screens/movie_details_screen.dart';
-import 'package:moviestar/services/favorites_service.dart';
-=======
 import '../models/movie.dart';
 import '../services/favorites_service.dart';
 import '../widgets/sort_controls.dart';
 import '../utils/movie_sort_util.dart';
 import 'movie_details_screen.dart';
->>>>>>> 151fb0af
 
 /// A screen that displays the user's list of watched movies.
 
@@ -99,59 +92,11 @@
 
                 final movies = sortMovies(snapshot.data!, _sortCriteria);
 
-<<<<<<< HEAD
-          return ListView.builder(
-            itemCount: movies.length,
-            itemBuilder: (context, index) {
-              final movie = movies[index];
-              return ListTile(
-                leading: ClipRRect(
-                  borderRadius: BorderRadius.circular(4),
-                  child: CachedNetworkImage(
-                    imageUrl: movie.posterUrl,
-                    width: 50,
-                    height: 75,
-                    fit: BoxFit.cover,
-                    placeholder:
-                        (context, url) =>
-                            const Center(child: CircularProgressIndicator()),
-                    errorWidget:
-                        (context, url, error) => const Icon(Icons.error),
-                  ),
-                ),
-                title: Text(
-                  movie.title,
-                  style: const TextStyle(color: Colors.white),
-                ),
-                subtitle: Text(
-                  '⭐ ${movie.voteAverage.toStringAsFixed(1)}',
-                  style: const TextStyle(color: Colors.grey),
-                ),
-                trailing: IconButton(
-                  icon: const Icon(
-                    Icons.remove_circle_outline,
-                    color: Colors.red,
-                  ),
-                  onPressed: () {
-                    widget.favoritesService.removeFromWatched(movie);
-                  },
-                ),
-                onTap: () {
-                  Navigator.push(
-                    context,
-                    MaterialPageRoute(
-                      builder:
-                          (context) => MovieDetailsScreen(
-                            movie: movie,
-                            favoritesService: widget.favoritesService,
-                          ),
-=======
                 if (movies.isEmpty) {
                   return const Center(
                     child: Text(
                       'Your watched list is empty',
                       style: TextStyle(color: Colors.grey),
->>>>>>> 151fb0af
                     ),
                   );
                 }
