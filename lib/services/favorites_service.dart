--- conflicted
+++ resolved
@@ -207,29 +207,20 @@
   }
 
   /// Gets the personal comments for a movie.
-<<<<<<< HEAD
-=======
-
->>>>>>> 543af360
+
   Future<String?> getMovieComments(Movie movie) async {
     return _prefs.getString('movie_comments_${movie.id}');
   }
 
   /// Sets the personal comments for a movie.
-<<<<<<< HEAD
-=======
-
->>>>>>> 543af360
+
   Future<void> setMovieComments(Movie movie, String comments) async {
     await _prefs.setString('movie_comments_${movie.id}', comments);
     notifyListeners();
   }
 
   /// Removes the personal comments for a movie.
-<<<<<<< HEAD
-=======
-
->>>>>>> 543af360
+
   Future<void> removeMovieComments(Movie movie) async {
     await _prefs.remove('movie_comments_${movie.id}');
     notifyListeners();
