/// Main entry point for the Movie Star application.
///
// Time-stamp: <Thursday 2025-04-10 11:47:48 +1000 Graham Williams>
///
/// Copyright (C) 2025, Software Innovation Institute, ANU.
///
/// Licensed under the GNU General Public License, Version 3 (the "License").
///
/// License: https://www.gnu.org/licenses/gpl-3.0.en.html.
//
// This program is free software: you can redistribute it and/or modify it under
// the terms of the GNU General Public License as published by the Free Software
// Foundation, either version 3 of the License, or (at your option) any later
// version.
//
// This program is distributed in the hope that it will be useful, but WITHOUT
// ANY WARRANTY; without even the implied warranty of MERCHANTABILITY or FITNESS
// FOR A PARTICULAR PURPOSE.  See the GNU General Public License for more
// details.
//
// You should have received a copy of the GNU General Public License along with
// this program.  If not, see <https://www.gnu.org/licenses/>.
///
/// Authors: Kevin Wang

import 'package:flutter/material.dart';
import 'package:flutter_riverpod/flutter_riverpod.dart';
import 'package:moviestar/screens/coming_soon_screen.dart';
import 'package:moviestar/screens/downloads_screen.dart';
import 'package:moviestar/screens/home_screen.dart';
import 'package:moviestar/screens/settings_screen.dart';
import 'package:moviestar/services/api_key_service.dart';
import 'package:moviestar/services/movie_service.dart';
import 'package:shared_preferences/shared_preferences.dart';
import 'package:moviestar/utils/create_solid_login.dart';
import 'package:moviestar/services/favorites_service.dart';
import 'package:moviestar/features/file/service/page.dart';
import 'package:moviestar/utils/initialise_app_folders.dart';
import 'package:moviestar/utils/is_logged_in.dart';

void main() async {
  WidgetsFlutterBinding.ensureInitialized();
  final prefs = await SharedPreferences.getInstance();
  runApp(ProviderScope(child: MyApp(prefs: prefs)));
}

/// The root widget of the Movie Star application.

class MyApp extends StatelessWidget {
  /// Shared preferences instance for storing app data.

  final SharedPreferences prefs;

  /// Creates a new [MyApp] widget.

  const MyApp({super.key, required this.prefs});

  @override
  Widget build(BuildContext context) {
    return MaterialApp(
      title: 'Movie Star',
      theme: ThemeData(
        // This is the theme of your application.

        // TRY THIS: Try running your application with "flutter run". You'll see
        // the application has a purple toolbar. Then, without quitting the app,
        // try changing the seedColor in the colorScheme below to Colors.green
        // and then invoke "hot reload" (save your changes or press the "hot
        // reload" button in a Flutter-supported IDE, or press "r" if you used
        // the command line to start the app).

        // Notice that the counter didn't reset back to zero; the application
        // state is not lost during the reload. To reset the state, use hot
        // restart instead.

        // This works for code too, not just values: Most code changes can be
        // tested with just a hot reload.
        colorScheme: ColorScheme.fromSeed(seedColor: Colors.deepPurple),
      ),
      home: Builder(builder: (context) => createSolidLogin(context, prefs)),
    );
  }
}

class MyHomePage extends StatefulWidget {
  final SharedPreferences prefs;
  const MyHomePage({super.key, required this.title, required this.prefs});

  // This widget is the home page of your application. It is stateful, meaning
  // that it has a State object (defined below) that contains fields that affect
  // how it looks.

  // This class is the configuration for the state. It holds the values (in this
  // case the title) provided by the parent (in this case the App widget) and
  // used by the build method of the State. Fields in a Widget subclass are
  // always marked "final".

  final String title;

  @override
  State<MyHomePage> createState() => _MyHomePageState();
}

/// State class for the main screen.

class _MyHomePageState extends State<MyHomePage> {
  /// Index of the currently selected screen.

  int _selectedIndex = 0;
  bool _isLoadingFolders = false;

  /// Service for managing favorite movies.

  late final FavoritesService _favoritesService;
  late final ApiKeyService _apiKeyService;
  late final MovieService _movieService;

  /// List of screens to display in the bottom navigation bar.

  late final List<Widget> _screens;

  @override
  void initState() {
    super.initState();
    _favoritesService = FavoritesService(widget.prefs);
    _apiKeyService = ApiKeyService(widget.prefs);
    _movieService = MovieService(_apiKeyService);

    // Listen for API key changes.

    _apiKeyService.addListener(_onApiKeyChanged);

    _buildScreens();
  }

  @override
  void dispose() {
    _apiKeyService.removeListener(_onApiKeyChanged);
    super.dispose();
  }

  void _onApiKeyChanged() {
    // When API key changes, update the movie service.

    _movieService.updateApiKey();

    // Rebuild screens to ensure they have the latest data.

    setState(() {
      _buildScreens();
    });

    // If we're on the home screen, make sure it reloads.

    if (_selectedIndex == 0) {
      // Force refresh by rebuilding.

      setState(() {});
    }
  }

  void _buildScreens() {
    _screens = [
      HomeScreen(
        favoritesService: _favoritesService,
        movieService: _movieService,
      ),
      ComingSoonScreen(
        favoritesService: _favoritesService,
        movieService: _movieService,
      ),
      const DownloadsScreen(),
<<<<<<< HEAD
      const FileService(),
      ProfileScreen(favoritesService: _favoritesService),
=======
      SettingsScreen(
        favoritesService: _favoritesService,
        apiKeyService: _apiKeyService,
      ),
>>>>>>> bc981aa9
    ];
    _initialiseAppData();
  }

  Future<void> _initialiseAppData() async {
    final loggedIn = await isLoggedIn();
    if (loggedIn) {
      if (mounted) {
        setState(() {
          _isLoadingFolders = true;
        });
        await initialiseAppFolders(
          context: context,
          onProgress: (inProgress) {
            if (mounted && !inProgress) {
              setState(() {
                _isLoadingFolders = false;
              });
            }
          },
          onComplete: () {
            if (mounted) {
              setState(() {
                _isLoadingFolders = false;
              });
            }
            debugPrint('App folders initialised.');
          },
        );
        if (mounted && _isLoadingFolders) {
          setState(() {
            _isLoadingFolders = false;
          });
        }
      }
    } else {
      debugPrint('User not logged in. Skipping App folder initialisation.');
    }
  }

  @override
  Widget build(BuildContext context) {
    return Scaffold(
      body:
          _isLoadingFolders
              ? const Center(child: CircularProgressIndicator())
              : _screens[_selectedIndex],
      bottomNavigationBar: BottomNavigationBar(
        currentIndex: _selectedIndex,
        onTap: (index) {
          setState(() {
            _selectedIndex = index;
          });
        },
        type: BottomNavigationBarType.fixed,
        items: const [
          BottomNavigationBarItem(icon: Icon(Icons.home), label: 'Home'),
          BottomNavigationBarItem(
            icon: Icon(Icons.upcoming),
            label: 'Coming Soon',
          ),
          BottomNavigationBarItem(
            icon: Icon(Icons.download),
            label: 'Downloads',
          ),
<<<<<<< HEAD
          BottomNavigationBarItem(icon: Icon(Icons.folder), label: 'Files'),
          BottomNavigationBarItem(icon: Icon(Icons.person), label: 'Profile'),
=======
          BottomNavigationBarItem(icon: Icon(Icons.person), label: 'Settings'),
>>>>>>> bc981aa9
        ],
      ),
    );
  }
}

/// A placeholder home page widget.

class HomePage extends StatelessWidget {
  /// Creates a new [HomePage] widget.

  const HomePage({super.key});

  @override
  Widget build(BuildContext context) {
    return Scaffold(
      appBar: AppBar(title: const Text('Movie Star'), centerTitle: true),
      body: Center(
        child: Column(
          mainAxisAlignment: MainAxisAlignment.center,
          children: [
            const Icon(Icons.movie, size: 100, color: Colors.blue),
            const SizedBox(height: 20),
            Text(
              'Welcome to Movie Star',
              style: Theme.of(context).textTheme.headlineMedium,
            ),
            const SizedBox(height: 10),
            Text(
              'Your ultimate movie companion',
              style: Theme.of(context).textTheme.bodyLarge,
            ),
          ],
        ),
      ),
    );
  }
}<|MERGE_RESOLUTION|>--- conflicted
+++ resolved
@@ -46,8 +46,10 @@
 
 /// The root widget of the Movie Star application.
 
+
 class MyApp extends StatelessWidget {
   /// Shared preferences instance for storing app data.
+
 
   final SharedPreferences prefs;
 
@@ -170,15 +172,11 @@
         movieService: _movieService,
       ),
       const DownloadsScreen(),
-<<<<<<< HEAD
       const FileService(),
-      ProfileScreen(favoritesService: _favoritesService),
-=======
       SettingsScreen(
         favoritesService: _favoritesService,
         apiKeyService: _apiKeyService,
       ),
->>>>>>> bc981aa9
     ];
     _initialiseAppData();
   }
@@ -244,12 +242,8 @@
             icon: Icon(Icons.download),
             label: 'Downloads',
           ),
-<<<<<<< HEAD
           BottomNavigationBarItem(icon: Icon(Icons.folder), label: 'Files'),
-          BottomNavigationBarItem(icon: Icon(Icons.person), label: 'Profile'),
-=======
           BottomNavigationBarItem(icon: Icon(Icons.person), label: 'Settings'),
->>>>>>> bc981aa9
         ],
       ),
     );
