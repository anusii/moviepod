/// Main entry point for the Movie Star application.
<<<<<<< HEAD
///
// Time-stamp: <Thursday 2025-04-10 11:47:48 +1000 Graham Williams>
///
/// Copyright (C) 2025, Software Innovation Institute, ANU.
///
/// Licensed under the GNU General Public License, Version 3 (the "License").
///
/// License: https://www.gnu.org/licenses/gpl-3.0.en.html.
=======
//
// Time-stamp: <Thursday 2025-05-20 10:52:11 +1000 Graham Williams>
//
/// Copyright (C) 2025, Software Innovation Institute, ANU
///
/// Licensed under the GNU General Public License, Version 3 (the "License");
///
/// License: https://www.gnu.org/licenses/gpl-3.0.en.html
>>>>>>> c016fe11
//
// This program is free software: you can redistribute it and/or modify it under
// the terms of the GNU General Public License as published by the Free Software
// Foundation, either version 3 of the License, or (at your option) any later
// version.
//
// This program is distributed in the hope that it will be useful, but WITHOUT
// ANY WARRANTY; without even the implied warranty of MERCHANTABILITY or FITNESS
// FOR A PARTICULAR PURPOSE.  See the GNU General Public License for more
// details.
//
// You should have received a copy of the GNU General Public License along with
// this program.  If not, see <https://www.gnu.org/licenses/>.
///
<<<<<<< HEAD
/// Authors: Kevin Wang
=======
/// Authors: Ashley Tang

library;
>>>>>>> c016fe11

import 'package:flutter/material.dart';
import 'package:shared_preferences/shared_preferences.dart';

import 'screens/coming_soon_screen.dart';
import 'screens/downloads_screen.dart';
import 'screens/home_screen.dart';
import 'screens/profile_screen.dart';
import 'services/favorites_service.dart';
import 'theme/app_theme.dart';

/// Initializes the application and sets up shared preferences.

<<<<<<< HEAD
void main() async {
  WidgetsFlutterBinding.ensureInitialized();
  final prefs = await SharedPreferences.getInstance();
  runApp(MyApp(prefs: prefs));
=======
import 'package:flutter_riverpod/flutter_riverpod.dart';

import 'package:moviestar/utils/create_solid_login.dart';

void main() {
  runApp(const ProviderScope(child: MyApp()));
>>>>>>> c016fe11
}

/// The root widget of the Movie Star application.
class MyApp extends StatelessWidget {
  /// Shared preferences instance for storing app data.
  final SharedPreferences prefs;

  /// Creates a new [MyApp] widget.
  const MyApp({super.key, required this.prefs});

  @override
  Widget build(BuildContext context) {
    return MaterialApp(
      title: 'Movie Star',
<<<<<<< HEAD
      theme: AppTheme.lightTheme,
      darkTheme: AppTheme.darkTheme,
      themeMode: ThemeMode.dark, // Default to dark theme
      home: MainScreen(prefs: prefs),
=======
      theme: ThemeData(
        // This is the theme of your application.
        //
        // TRY THIS: Try running your application with "flutter run". You'll see
        // the application has a purple toolbar. Then, without quitting the app,
        // try changing the seedColor in the colorScheme below to Colors.green
        // and then invoke "hot reload" (save your changes or press the "hot
        // reload" button in a Flutter-supported IDE, or press "r" if you used
        // the command line to start the app).
        //
        // Notice that the counter didn't reset back to zero; the application
        // state is not lost during the reload. To reset the state, use hot
        // restart instead.
        //
        // This works for code too, not just values: Most code changes can be
        // tested with just a hot reload.
        colorScheme: ColorScheme.fromSeed(seedColor: Colors.deepPurple),
      ),
      home: Builder(
        builder: (context) => createSolidLogin(context),
      ),
>>>>>>> c016fe11
    );
  }
}

/// The main screen containing the bottom navigation bar and screen management.
class MainScreen extends StatefulWidget {
  /// Shared preferences instance for storing app data.
  final SharedPreferences prefs;

  /// Creates a new [MainScreen] widget.
  const MainScreen({super.key, required this.prefs});

  @override
  State<MainScreen> createState() => _MainScreenState();
}

/// State class for the main screen.
class _MainScreenState extends State<MainScreen> {
  /// Index of the currently selected screen.
  int _selectedIndex = 0;

  /// Service for managing favorite movies.
  late final FavoritesService _favoritesService;

  /// List of screens to display in the bottom navigation bar.
  late final List<Widget> _screens;

  @override
  void initState() {
    super.initState();
    _favoritesService = FavoritesService(widget.prefs);
    _screens = [
      HomeScreen(favoritesService: _favoritesService),
      ComingSoonScreen(favoritesService: _favoritesService),
      const DownloadsScreen(),
      ProfileScreen(favoritesService: _favoritesService),
    ];
  }

  @override
  Widget build(BuildContext context) {
    return Scaffold(
      body: _screens[_selectedIndex],
      bottomNavigationBar: BottomNavigationBar(
        currentIndex: _selectedIndex,
        onTap: (index) {
          setState(() {
            _selectedIndex = index;
          });
        },
        type: BottomNavigationBarType.fixed,
        items: const [
          BottomNavigationBarItem(icon: Icon(Icons.home), label: 'Home'),
          BottomNavigationBarItem(
            icon: Icon(Icons.upcoming),
            label: 'Coming Soon',
          ),
          BottomNavigationBarItem(
            icon: Icon(Icons.download),
            label: 'Downloads',
          ),
          BottomNavigationBarItem(icon: Icon(Icons.person), label: 'Profile'),
        ],
      ),
    );
  }
}

/// A placeholder home page widget.
class HomePage extends StatelessWidget {
  /// Creates a new [HomePage] widget.
  const HomePage({super.key});

  @override
  Widget build(BuildContext context) {
    return Scaffold(
      appBar: AppBar(title: const Text('Movie Star'), centerTitle: true),
      body: Center(
        child: Column(
          mainAxisAlignment: MainAxisAlignment.center,
          children: [
            const Icon(Icons.movie, size: 100, color: Colors.blue),
            const SizedBox(height: 20),
            Text(
              'Welcome to Movie Star',
              style: Theme.of(context).textTheme.headlineMedium,
            ),
            const SizedBox(height: 10),
            Text(
              'Your ultimate movie companion',
              style: Theme.of(context).textTheme.bodyLarge,
            ),
          ],
        ),
      ),
    );
  }
}<|MERGE_RESOLUTION|>--- conflicted
+++ resolved
@@ -1,5 +1,4 @@
 /// Main entry point for the Movie Star application.
-<<<<<<< HEAD
 ///
 // Time-stamp: <Thursday 2025-04-10 11:47:48 +1000 Graham Williams>
 ///
@@ -8,16 +7,6 @@
 /// Licensed under the GNU General Public License, Version 3 (the "License").
 ///
 /// License: https://www.gnu.org/licenses/gpl-3.0.en.html.
-=======
-//
-// Time-stamp: <Thursday 2025-05-20 10:52:11 +1000 Graham Williams>
-//
-/// Copyright (C) 2025, Software Innovation Institute, ANU
-///
-/// Licensed under the GNU General Public License, Version 3 (the "License");
-///
-/// License: https://www.gnu.org/licenses/gpl-3.0.en.html
->>>>>>> c016fe11
 //
 // This program is free software: you can redistribute it and/or modify it under
 // the terms of the GNU General Public License as published by the Free Software
@@ -32,39 +21,16 @@
 // You should have received a copy of the GNU General Public License along with
 // this program.  If not, see <https://www.gnu.org/licenses/>.
 ///
-<<<<<<< HEAD
 /// Authors: Kevin Wang
-=======
-/// Authors: Ashley Tang
-
-library;
->>>>>>> c016fe11
 
 import 'package:flutter/material.dart';
-import 'package:shared_preferences/shared_preferences.dart';
 
-import 'screens/coming_soon_screen.dart';
-import 'screens/downloads_screen.dart';
-import 'screens/home_screen.dart';
-import 'screens/profile_screen.dart';
-import 'services/favorites_service.dart';
-import 'theme/app_theme.dart';
-
-/// Initializes the application and sets up shared preferences.
-
-<<<<<<< HEAD
-void main() async {
-  WidgetsFlutterBinding.ensureInitialized();
-  final prefs = await SharedPreferences.getInstance();
-  runApp(MyApp(prefs: prefs));
-=======
 import 'package:flutter_riverpod/flutter_riverpod.dart';
 
 import 'package:moviestar/utils/create_solid_login.dart';
 
 void main() {
   runApp(const ProviderScope(child: MyApp()));
->>>>>>> c016fe11
 }
 
 /// The root widget of the Movie Star application.
@@ -79,12 +45,6 @@
   Widget build(BuildContext context) {
     return MaterialApp(
       title: 'Movie Star',
-<<<<<<< HEAD
-      theme: AppTheme.lightTheme,
-      darkTheme: AppTheme.darkTheme,
-      themeMode: ThemeMode.dark, // Default to dark theme
-      home: MainScreen(prefs: prefs),
-=======
       theme: ThemeData(
         // This is the theme of your application.
         //
@@ -103,21 +63,24 @@
         // tested with just a hot reload.
         colorScheme: ColorScheme.fromSeed(seedColor: Colors.deepPurple),
       ),
-      home: Builder(
-        builder: (context) => createSolidLogin(context),
-      ),
->>>>>>> c016fe11
+      home: Builder(builder: (context) => createSolidLogin(context)),
     );
   }
 }
 
-/// The main screen containing the bottom navigation bar and screen management.
-class MainScreen extends StatefulWidget {
-  /// Shared preferences instance for storing app data.
-  final SharedPreferences prefs;
+class MyHomePage extends StatefulWidget {
+  const MyHomePage({super.key, required this.title});
 
-  /// Creates a new [MainScreen] widget.
-  const MainScreen({super.key, required this.prefs});
+  // This widget is the home page of your application. It is stateful, meaning
+  // that it has a State object (defined below) that contains fields that affect
+  // how it looks.
+
+  // This class is the configuration for the state. It holds the values (in this
+  // case the title) provided by the parent (in this case the App widget) and
+  // used by the build method of the State. Fields in a Widget subclass are
+  // always marked "final".
+
+  final String title;
 
   @override
   State<MainScreen> createState() => _MainScreenState();
