--- conflicted
+++ resolved
@@ -72,7 +72,6 @@
 
         // This works for code too, not just values: Most code changes can be
         // tested with just a hot reload.
-
         colorScheme: ColorScheme.fromSeed(seedColor: Colors.deepPurple),
       ),
       home: Builder(builder: (context) => createSolidLogin(context, prefs)),
@@ -141,16 +140,11 @@
 
     _movieService.updateApiKey();
 
-<<<<<<< HEAD
     // Rebuild screens to ensure they have the latest data.
 
-=======
-    // Force a rebuild of the current screen
->>>>>>> f4bd1a4d
     setState(() {
-      // No need to rebuild screens, just trigger a rebuild
+      _buildScreens();
     });
-<<<<<<< HEAD
 
     // If we're on the home screen, make sure it reloads.
 
@@ -159,8 +153,6 @@
 
       setState(() {});
     }
-=======
->>>>>>> f4bd1a4d
   }
 
   void _buildScreens() {
