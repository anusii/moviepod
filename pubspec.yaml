name: moviestar
description: "A modern movie discovery and tracking application."
# The following line prevents the package from being accidentally published to
# pub.dev using `flutter pub publish`. This is preferred for private packages.
publish_to: 'none' # Remove this line if you wish to publish to pub.dev

# The following defines the version and build number for your application.
# A version number is three numbers separated by dots, like 1.2.43
# followed by an optional build number separated by a +.
# Both the version and the builder number may be overridden in flutter
# build by specifying --build-name and --build-number, respectively.
# In Android, build-name is used as versionName while build-number used as versionCode.
# Read more about Android versioning at https://developer.android.com/studio/publish/versioning
# In iOS, build-name is used as CFBundleShortVersionString while build-number is used as CFBundleVersion.
# Read more about iOS versioning at
# https://developer.apple.com/library/archive/documentation/General/Reference/InfoPlistKeyReference/Articles/CoreFoundationKeys.html
# In Windows, build-name is used as the major, minor, and patch parts
# of the product and file versions while build-number is used as the build suffix.
version: 1.0.0+1

environment:
  sdk: ^3.7.2

# Dependencies specify other packages that your package needs in order to work.
# To automatically upgrade your package dependencies to the latest versions
# consider running `flutter pub upgrade --major-versions`. Alternatively,
# dependencies can be manually updated by changing the version numbers below to
# the latest version available on pub.dev. To see which dependencies have newer
# versions available, run `flutter pub outdated`.
dependencies:
  flutter:
    sdk: flutter

  # The following adds the Cupertino Icons font to your application.
  # Use with the CupertinoIcons class for iOS style icons.
<<<<<<< HEAD
  cupertino_icons: ^1.0.8
=======
  cupertino_icons: ^1.0.2
>>>>>>> d972cf67
  http: ^1.1.0
  provider: ^6.1.1
  cached_network_image: ^3.3.0
  flutter_dotenv: ^5.1.0
  shared_preferences: ^2.2.2
<<<<<<< HEAD
=======
  rxdart: ^0.27.7
>>>>>>> d972cf67
  intl: ^0.19.0
  rxdart: ^0.27.7

dev_dependencies:
  flutter_test:
    sdk: flutter

  # The "flutter_lints" package below contains a set of recommended lints to
  # encourage good coding practices. The lint set provided by the package is
  # activated in the `analysis_options.yaml` file located at the root of your
  # package. See that file for information about deactivating specific lint
  # rules and activating additional ones.
  flutter_lints: ^5.0.0

# For information on the generic Dart part of this file, see the
# following page: https://dart.dev/tools/pub/pubspec

# The following section is specific to Flutter packages.
flutter:

  # The following line ensures that the Material Icons font is
  # included with your application, so that you can use the icons in
  # the material Icons class.
  uses-material-design: true

  # To add assets to your application, add an assets section, like this:
  # assets:
  #   - images/a_dot_burr.jpeg
  #   - images/a_dot_ham.jpeg

  # An image asset can refer to one or more resolution-specific "variants", see
  # https://flutter.dev/to/resolution-aware-images

  # For details regarding adding assets from package dependencies, see
  # https://flutter.dev/to/asset-from-package

  # To add custom fonts to your application, add a fonts section here,
  # in this "flutter" section. Each entry in this list should have a
  # "family" key with the font family name, and a "fonts" key with a
  # list giving the asset and other descriptors for the font. For
  # example:
  # fonts:
  #   - family: Schyler
  #     fonts:
  #       - asset: fonts/Schyler-Regular.ttf
  #       - asset: fonts/Schyler-Italic.ttf
  #         style: italic
  #   - family: Trajan Pro
  #     fonts:
  #       - asset: fonts/TrajanPro.ttf
  #       - asset: fonts/TrajanPro_Bold.ttf
  #         weight: 700
  #
  # For details regarding fonts from package dependencies,
  # see https://flutter.dev/to/font-from-package<|MERGE_RESOLUTION|>--- conflicted
+++ resolved
@@ -33,20 +33,13 @@
 
   # The following adds the Cupertino Icons font to your application.
   # Use with the CupertinoIcons class for iOS style icons.
-<<<<<<< HEAD
-  cupertino_icons: ^1.0.8
-=======
   cupertino_icons: ^1.0.2
->>>>>>> d972cf67
   http: ^1.1.0
   provider: ^6.1.1
   cached_network_image: ^3.3.0
   flutter_dotenv: ^5.1.0
   shared_preferences: ^2.2.2
-<<<<<<< HEAD
-=======
   rxdart: ^0.27.7
->>>>>>> d972cf67
   intl: ^0.19.0
   rxdart: ^0.27.7
 
