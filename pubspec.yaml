--- conflicted
+++ resolved
@@ -33,7 +33,6 @@
 
   # The following adds the Cupertino Icons font to your application.
   # Use with the CupertinoIcons class for iOS style icons.
-<<<<<<< HEAD
   cupertino_icons: ^1.0.2
   http: ^1.1.0
   provider: ^6.1.1
@@ -42,11 +41,8 @@
   shared_preferences: ^2.2.2
   rxdart: ^0.27.7
   intl: ^0.19.0
-=======
-  cupertino_icons: ^1.0.8
   flutter_riverpod: ^2.6.1
   solidpod: ^0.6.6
->>>>>>> c016fe11
 
 dev_dependencies:
   flutter_test:
