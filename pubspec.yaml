name: moviestar
description: "A modern movie discovery and tracking application."
# The following line prevents the package from being accidentally published to
# pub.dev using `flutter pub publish`. This is preferred for private packages.
publish_to: "none" # Remove this line if you wish to publish to pub.dev

# The following defines the version and build number for your application.
# A version number is three numbers separated by dots, like 1.2.43
# followed by an optional build number separated by a +.
# Both the version and the builder number may be overridden in flutter
# build by specifying --build-name and --build-number, respectively.
# In Android, build-name is used as versionName while build-number used as versionCode.
# Read more about Android versioning at https://developer.android.com/studio/publish/versioning
# In iOS, build-name is used as CFBundleShortVersionString while build-number is used as CFBundleVersion.
# Read more about iOS versioning at
# https://developer.apple.com/library/archive/documentation/General/Reference/InfoPlistKeyReference/Articles/CoreFoundationKeys.html
# In Windows, build-name is used as the major, minor, and patch parts
# of the product and file versions while build-number is used as the build suffix.
version: 1.0.0+1

environment:
  sdk: ^3.7.2

# Dependencies specify other packages that your package needs in order to work.
# To automatically upgrade your package dependencies to the latest versions
# consider running `flutter pub upgrade --major-versions`. Alternatively,
# dependencies can be manually updated by changing the version numbers below to
# the latest version available on pub.dev. To see which dependencies have newer
# versions available, run `flutter pub outdated`.
dependencies:
  flutter:
    sdk: flutter

  # The following adds the Cupertino Icons font to your application.
  # Use with the CupertinoIcons class for iOS style icons.
  cupertino_icons: ^1.0.2
  http: ^1.1.0
  provider: ^6.1.1
  cached_network_image: ^3.3.0
  flutter_dotenv: ^5.1.0
  shared_preferences: ^2.2.2
  rxdart: ^0.27.7
  intl: ^0.19.0
  flutter_riverpod: ^2.6.1
  solidpod: ^0.6.6
<<<<<<< HEAD
  pdf: ^3.11.3
  printing: ^5.14.2
  markdown_tooltip: ^0.0.7
  file_picker: ^10.1.9
  syncfusion_flutter_pdf: ^29.2.5
  path: ^1.9.1
=======
  url_launcher: ^6.3.1
>>>>>>> bc981aa9

dev_dependencies:
  flutter_test:
    sdk: flutter

  # The "flutter_lints" package below contains a set of recommended lints to
  # encourage good coding practices. The lint set provided by the package is
  # activated in the `analysis_options.yaml` file located at the root of your
  # package. See that file for information about deactivating specific lint
  # rules and activating additional ones.
  flutter_lints: ^5.0.0

# Dependency overrides force specific versions to resolve conflicts
dependency_overrides:
  intl: 0.19.0

# For information on the generic Dart part of this file, see the
# following page: https://dart.dev/tools/pub/pubspec

# The following section is specific to Flutter packages.
flutter:
  # The following line ensures that the Material Icons font is
  # included with your application, so that you can use the icons in
  # the material Icons class.
  uses-material-design: true

  # To add assets to your application, add an assets section, like this:
  assets:
    - assets/images/
  #   - images/a_dot_burr.jpeg
  #   - images/a_dot_ham.jpeg

  # An image asset can refer to one or more resolution-specific "variants", see
  # https://flutter.dev/to/resolution-aware-images

  # For details regarding adding assets from package dependencies, see
  # https://flutter.dev/to/asset-from-package

  # To add custom fonts to your application, add a fonts section here,
  # in this "flutter" section. Each entry in this list should have a
  # "family" key with the font family name, and a "fonts" key with a
  # list giving the asset and other descriptors for the font. For
  # example:
  # fonts:
  #   - family: Schyler
  #     fonts:
  #       - asset: fonts/Schyler-Regular.ttf
  #       - asset: fonts/Schyler-Italic.ttf
  #         style: italic
  #   - family: Trajan Pro
  #     fonts:
  #       - asset: fonts/TrajanPro.ttf
  #       - asset: fonts/TrajanPro_Bold.ttf
  #         weight: 700
  #
  # For details regarding fonts from package dependencies,
  # see https://flutter.dev/to/font-from-package<|MERGE_RESOLUTION|>--- conflicted
+++ resolved
@@ -43,16 +43,13 @@
   intl: ^0.19.0
   flutter_riverpod: ^2.6.1
   solidpod: ^0.6.6
-<<<<<<< HEAD
   pdf: ^3.11.3
   printing: ^5.14.2
   markdown_tooltip: ^0.0.7
   file_picker: ^10.1.9
   syncfusion_flutter_pdf: ^29.2.5
   path: ^1.9.1
-=======
   url_launcher: ^6.3.1
->>>>>>> bc981aa9
 
 dev_dependencies:
   flutter_test:
